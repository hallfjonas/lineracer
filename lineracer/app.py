--- conflicted
+++ resolved
@@ -67,16 +67,9 @@
         for v in self.race.vehicles:
             v.reset()
             vpd = self.vehicle_plot_data[v]
-<<<<<<< HEAD
-            vpd['pos'] = self.ax.plot(v.position[0], v.position[1], v.marker, color=v.color)[0]
-            vpd['hp'] = self.ax.plot(v.position[0], v.position[1], '-', color=v.color)[0]
-            vpd['x_history'] = [v.position[0]]
-            vpd['y_history'] = [v.position[1]]
+            vpd['pos'].set_data([v.position[0]], [v.position[1]])
+            vpd['hp'].set_data(v.trajectory[0, :], v.trajectory[1, :])
             vpd['progress'].config(text=f"Progress: {round(v.track.lap_progress(v.position)*100)}%")
-=======
-            vpd['pos'].set_data([v.position[0]], [v.position[1]])
-            vpd['hp'].set_data(v.trajectory[0,:], v.trajectory[1,:])
->>>>>>> 2934ef64
 
         self.predicted.set_data([], [])
         self.canvas.draw()
