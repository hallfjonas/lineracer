--- conflicted
+++ resolved
@@ -104,13 +104,8 @@
         progress_end = self.progress_map[self.get_finish_middle_point()]
         progress_point = self.progress_map[tuple(mp)]
         return (progress_point - progress_start) / (progress_end - progress_start)
-<<<<<<< HEAD
-    
+
     def plot_track(self, ax: plt.Axes = None, color='black') -> PlotObject:
-=======
-
-    def plot_track(self, ax: plt.Axes = None, color='black'):
->>>>>>> 82a896b5
         """Plot the race track using matplotlib."""
         if ax == None:
             ax = plt.gca()
