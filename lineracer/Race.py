--- conflicted
+++ resolved
@@ -1,10 +1,6 @@
-<<<<<<< HEAD
 """This files contains classes that implement the race back-end."""
 
-=======
-
 # external imports
->>>>>>> 8b120047
 import numpy as np
 import matplotlib.pyplot as plt
 from scipy.interpolate import make_interp_spline
@@ -25,37 +21,25 @@
     return x_smooth, y_spline
 
 class RaceTrack:
-<<<<<<< HEAD
     """A class representing a race track.
 
     Attributes:
         middle_line: The middle line of the track.
         left_boundary: The left boundary of the track.
         right_boundary: The right boundary of the track.
-        start_middle_point: The mid-line point on the start line.
         width: The width of the track.
         directions: The directions of the track segments.
         progress_map: A map of middle line points to progress.
         i_map: A map of middle line points to index
     """
-    def __init__(self, middle_line, left_boundary, right_boundary, start_middle_point, width):
+    def __init__(self, middle_line, left_boundary, right_boundary, width):
         """Initializes the race track.
 
         Args:
             middle_line: List of (x, y) tuples defining the middle line.
             left_boundary: List of (x, y) tuples defining the left boundary.
             right_boundary: List of (x, y) tuples defining the right boundary.
-            start_middle_point: (x, y) tuple marking the mid-line point on the start line.
             width: Width of the track.
-=======
-    def __init__(self, middle_line, left_boundary, right_boundary, width):
-        """
-        Initializes the race track.
-        :param middle_line: List of (x, y) tuples defining the middle line.
-        :param left_boundary: List of (x, y) tuples defining the left boundary.
-        :param right_boundary: List of (x, y) tuples defining the right boundary.
-        :param width: Width of the track.
->>>>>>> 8b120047
         """
         self.middle_line = middle_line
         self.left_boundary = left_boundary
@@ -122,29 +106,6 @@
         y = m_y + l_y + r_y
         return [min(x), max(x)], [min(y), max(y)]
 
-<<<<<<< HEAD
-    def lap_progress(self, point) -> float:
-        """Calculate progress along the lap based on closest middle line segment.
-
-        Args:
-            point: The point to calculate progress from.
-        Returns:
-            The progress along the lap as a fraction between 0 and 1.
-        """
-        mp = self.project_to_middle_line(point)
-        return self.progress_map[tuple(mp)]
-
-    def plot_track(self, ax: plt.Axes = None, color='black'):
-        """Plot the race track using matplotlib.
-
-        Args:
-            *ax: The matplotlib axes to plot on. Defaults to the current axes.
-            *color: The color of the track. Defaults to black.
-        """
-        if ax is None:
-            ax = plt.gca()
-
-=======
     def get_start_middle_point(self) -> tuple:
         """Get the intersection point between start line and mid-line."""
         idx = int(len(self.middle_line) / 10)
@@ -156,7 +117,13 @@
         return tuple(self.middle_line[idx,:])
 
     def plot_line_at_middle_point(self, mp, ax: plt.Axes = None, **kwargs) -> PlotObject:
-        """Add the starting line using matplotlib."""
+        """Add the starting line using matplotlib.
+
+        Args:
+            mp: The middle point to plot the line at (expected to be in the list of mid-line points)
+            *ax: The matplotlib axes to plot on. Defaults to the current axes.
+            **kwargs: Additional keyword arguments to pass to the plot function.
+        """
         if ax == None:
             ax = plt.gca()
         try:
@@ -169,25 +136,46 @@
             warnings.warn("Middle point not found (skipping plot.)")
 
     def plot_start_line(self, ax: plt.Axes = None, **kwargs) -> PlotObject:
+        """Add the starting line using matplotlib.
+
+        Args:
+            *ax: The matplotlib axes to plot on. Defaults to the current axes.
+            **kwargs: Additional keyword arguments to pass to the plot function.
+        """
         smp = self.get_start_middle_point()
         return self.plot_line_at_middle_point(smp, ax, **kwargs)
 
     def plot_finish_line(self, ax: plt.Axes = None, **kwargs) -> PlotObject:
+        """Add the finish line using matplotlib.
+
+        Args:
+            *ax: The matplotlib axes to plot on. Defaults to the current axes.
+            **kwargs: Additional keyword arguments to pass to the plot function.
+        """
         smp = self.get_finish_middle_point()
         return self.plot_line_at_middle_point(smp, ax, **kwargs)
 
-    def lap_progress(self, point):
-        """Calculate progress along the lap based on closest middle line segment."""
+    def lap_progress(self, point) -> float:
+        """Calculate progress along the lap based on closest middle line segment.
+
+        Args:
+            point: The point to calculate progress from.
+        Returns:
+            The progress along the lap as a fraction between 0 and 1.
+        """
         mp = self.project_to_middle_line(point)
-        progress_start = self.progress_map[self.get_start_middle_point()]
-        progress_end = self.progress_map[self.get_finish_middle_point()]
-        progress_point = self.progress_map[tuple(mp)]
-        return (progress_point - progress_start) / (progress_end - progress_start)
+        return self.progress_map[tuple(mp)]
 
     def plot_track(self, ax: plt.Axes = None, color='black') -> PlotObject:
-        """Plot the race track using matplotlib."""
-        if ax == None:
+        """Plot the race track using matplotlib.
+
+        Args:
+            *ax: The matplotlib axes to plot on. Defaults to the current axes.
+            *color: The color of the track. Defaults to black.
+        """
+        if ax is None:
             ax = plt.gca()
+
 
         # plot object container
         po = PlotObject()
@@ -196,7 +184,6 @@
         po.add(self.plot_start_line(ax, color='white'))
         po.add(self.plot_finish_line(ax, color='white'))
 
->>>>>>> 8b120047
         # fill between boundaries
         po.add(ax.fill(np.concatenate([self.left_boundary[:,0], self.right_boundary[::-1,0]]),
                 np.concatenate([self.left_boundary[:,1], self.right_boundary[::-1,1]]),
