import numpy as np
import matplotlib.pyplot as plt
from scipy.interpolate import make_interp_spline
import warnings

def smooth_line(points):
        x, y = zip(*points)
        x_smooth = np.linspace(min(x), max(x), 300)
        y_spline = make_interp_spline(x, y)(x_smooth)
        return x_smooth, y_spline

class RaceTrack:
    def __init__(self, middle_line, left_boundary, right_boundary, width):
        """
        Initializes the race track.
        :param middle_line: List of (x, y) tuples defining the middle line.
        :param left_boundary: List of (x, y) tuples defining the left boundary.
        :param right_boundary: List of (x, y) tuples defining the right boundary.
        :param width: Width of the track.
        """
        self.middle_line = middle_line
        self.left_boundary = left_boundary
        self.right_boundary = right_boundary
        self.directions = [middle_line[i+1,:] - middle_line[i,:] for i in range(len(middle_line) - 1)]
        for i in range(len(self.directions)):
            self.directions[i] /= np.linalg.norm(self.directions[i])
        self.width = width
        self.progress_map = {tuple(point): i / len(middle_line) for i, point in enumerate(middle_line)}
        self.i_map = {tuple(point): i for i, point in enumerate(middle_line)}

    def is_on_track(self, point):
        """Check if a given point lies within the track boundaries."""
        return self.distance_to_middle_line(point) <= self.width / 2
    
    def project_to_middle_line(self, point):
        """Find the closest point on the middle line to the given point."""
        x, y = point
        closest_point = min(self.middle_line, key=lambda p: (p[0] - x)**2 + (p[1] - y)**2)
        return closest_point
    
    def project_to_boundary(self, point, fraction=0.5):
        mp = self.project_to_middle_line(point)
        direction = self.directions[self.i_map[tuple(mp)]]
        normal = np.array([direction[1], -direction[0]])
        if np.dot(np.array(point) - np.array(mp), normal) > 0:
            return mp + fraction * self.width/2 * normal
        else:
            return mp - fraction * self.width/2 * normal

    def distance_to_middle_line(self, point):
        """Calculate the distance from the given point to the middle line."""
        closest_point = self.project_to_middle_line(point)
        return np.linalg.norm(closest_point - np.array(point))

    def get_limits(self):
        """Get the limits of the track."""
        m_x, m_y = zip(*self.middle_line)
        l_x, l_y = zip(*self.left_boundary)
        r_x, r_y = zip(*self.right_boundary)
        x = m_x + l_x + r_x
        y = m_y + l_y + r_y
        return [min(x), max(x)], [min(y), max(y)]

    def get_start_middle_point(self) -> tuple:
        """Get the intersection point between start line and mid-line."""
        idx = int(len(self.middle_line) / 10)
        return tuple(self.middle_line[idx,:])

    def get_finish_middle_point(self) -> tuple:
        """Get the intersection point between goal line and mid-line."""
        idx = int(9 * len(self.middle_line) / 10)
        return tuple(self.middle_line[idx,:])

    def plot_line_at_middle_point(self, mp, ax: plt.Axes = None, **kwargs):
        """Add the starting line using matplotlib."""
        if ax == None:
            ax = plt.gca()
        try:
            s_dir = self.directions[self.i_map[tuple(mp)]]
            normal = np.array([s_dir[1], -s_dir[0]])
            start_left = mp - self.width/2 * normal
            start_right = mp + self.width/2 * normal
            return ax.plot([start_left[0], start_right[0]], [start_left[1], start_right[1]], **kwargs)
        except:
            warnings.warn("Middle point not found (skipping plot.)")

    def plot_start_line(self, ax: plt.Axes = None, **kwargs):
        smp = self.get_start_middle_point()
        return self.plot_line_at_middle_point(smp, ax, **kwargs)

    def plot_finish_line(self, ax: plt.Axes = None, **kwargs):
        smp = self.get_finish_middle_point()
        return self.plot_line_at_middle_point(smp, ax, **kwargs)

    def lap_progress(self, point):
        """Calculate progress along the lap based on closest middle line segment."""
        mp = self.project_to_middle_line(point)
        progress_start = self.progress_map[self.get_start_middle_point()]
        progress_end = self.progress_map[self.get_finish_middle_point()]
        progress_point = self.progress_map[tuple(mp)]
        return (progress_point - progress_start) / (progress_end - progress_start)
    
    def plot_track(self, ax: plt.Axes = None, color='black'):
        """Plot the race track using matplotlib."""
        if ax == None:
            ax = plt.gca()

        # plot start and finish lines
        self.plot_start_line(ax, color='white')
        self.plot_finish_line(ax, color='white')

        # fill between boundaries
        return ax.fill(np.concatenate([self.left_boundary[:,0], self.right_boundary[::-1,0]]),
                np.concatenate([self.left_boundary[:,1], self.right_boundary[::-1,1]]),
                color=color)

    @staticmethod
    def generate_random_track(num_points=10, width=1, y_var=1.):
        """Generate a random race track with smooth curves."""
        x_vals = np.linspace(0, num_points, num_points)
        y_vals = np.cumsum(np.cumsum(np.random.uniform(-y_var, y_var, num_points)))  # Smooth variation
        
        middle_line = list(zip(x_vals, y_vals))

        # smoothen middle line
        middle_x, middle_y = smooth_line(middle_line)
        middle_y = middle_y - middle_y[0]
        middle_line = np.array(list(zip(middle_x, middle_y)))

        directions = [middle_line[i+1,:] - middle_line[i,:] for i in range(len(middle_line) - 1)]
        for i in range(len(directions)):
            directions[i] /= np.linalg.norm(directions[i])
        left_boundary = [middle_line[i,:] + width/2 * np.array([directions[i][1], -directions[i][0]]) for i in range(len(directions))]
        right_boundary = [middle_line[i,:] - width/2 * np.array([directions[i][1], -directions[i][0]]) for i in range(len(directions))]
        return RaceTrack(middle_line, np.array(left_boundary), np.array(right_boundary), width)

vehicle_colors = [
    '#377eb8', '#ff7f00', '#4daf4a', '#f781bf', '#a65628', 
    '#984ea3', '#999999', '#e41a1c', '#dede00'
]

class Grid:
    def __init__(self, dx = 0.25, dy = 0.25):
        self.dx = dx
        self.dy = dy

class Controller:
    def __init__(self):
        pass

    def get_feasible_controls(self):
        pass

class DiscreteController(Controller):
    def __init__(self, **kwargs):
        super().__init__(**kwargs)
        self.grid = kwargs.get('grid', Grid())
        self.controls = []
        for i in [-1,0,1]:
            for j in [-1,0,1]:
                self.controls.append([i*self.grid.dx, j*self.grid.dy])

    def get_feasible_controls(self):
        return self.controls

class Vehicle:
    def __init__(self, track=None, position=None, velocity=[0.,0.], color='black', marker='o', **kwargs):
        self.track: RaceTrack = track
        if position is not None:
            self.position = np.array(position)
        elif self.track is not None:
            self.position = np.array(self.track.get_start_middle_point())
        else:
            self.position = np.zeros(2)
        self.velocity = np.array(velocity)
        self.u = None
        self.color = color
        self.marker = marker
        self.controller: Controller = kwargs.get('controller', DiscreteController())
        self.trajectory = np.array(self.position).reshape(2,1)

    def check_collision(self):
        if self.track is None:
            return
        if not self.track.is_on_track(self.position):
            self.reset()

    def get_feasible_controls(self):
        return self.controller.get_feasible_controls()

    def reset(self):
        self.velocity = np.array([0., 0.])
        if self.track is None:
            self.position = np.zeros(2)
        else:
<<<<<<< HEAD
            self.position = np.array(self.track.start_middle_point)
        self.trajectory = np.array(self.position).reshape(2,1)
=======
            self.position = np.array(self.track.get_start_middle_point())
>>>>>>> a14814a1

    def update(self):
        if self.u is not None:
            self.velocity += np.array(self.u)
        self.position += self.velocity
        self.trajectory = np.hstack([self.trajectory, self.position.reshape(2,1)])
        self.check_collision()

class Race:
    def __init__(self, **kwargs):
        self.track: RaceTrack = kwargs.get('track', RaceTrack.generate_random_track(y_var=1))
        self.grid = kwargs.get('grid', Grid())
        

        self.vehicles = kwargs.get('vehicles', None)
        if self.vehicles is None:
            self.n_vehicles = kwargs.get('n_vehicles', 1)
            self.vehicles = [Vehicle(self.track, color=vehicle_colors[i]) for i in range(self.n_vehicles)]
        else:
            self.n_vehicles = len(self.vehicles)
        self.cv_idx = 0

    def set_track(self, track):
        self.track = track
        for v in self.vehicles:
            v.track = track

    def get_cv(self):
        return self.vehicles[self.cv_idx]
    
    def next_cv(self):
        self.cv_idx = (self.cv_idx + 1) % len(self.vehicles)
        return self.get_cv()<|MERGE_RESOLUTION|>--- conflicted
+++ resolved
@@ -31,13 +31,13 @@
     def is_on_track(self, point):
         """Check if a given point lies within the track boundaries."""
         return self.distance_to_middle_line(point) <= self.width / 2
-    
+
     def project_to_middle_line(self, point):
         """Find the closest point on the middle line to the given point."""
         x, y = point
         closest_point = min(self.middle_line, key=lambda p: (p[0] - x)**2 + (p[1] - y)**2)
         return closest_point
-    
+
     def project_to_boundary(self, point, fraction=0.5):
         mp = self.project_to_middle_line(point)
         direction = self.directions[self.i_map[tuple(mp)]]
@@ -99,7 +99,7 @@
         progress_end = self.progress_map[self.get_finish_middle_point()]
         progress_point = self.progress_map[tuple(mp)]
         return (progress_point - progress_start) / (progress_end - progress_start)
-    
+
     def plot_track(self, ax: plt.Axes = None, color='black'):
         """Plot the race track using matplotlib."""
         if ax == None:
@@ -119,7 +119,7 @@
         """Generate a random race track with smooth curves."""
         x_vals = np.linspace(0, num_points, num_points)
         y_vals = np.cumsum(np.cumsum(np.random.uniform(-y_var, y_var, num_points)))  # Smooth variation
-        
+
         middle_line = list(zip(x_vals, y_vals))
 
         # smoothen middle line
@@ -135,7 +135,7 @@
         return RaceTrack(middle_line, np.array(left_boundary), np.array(right_boundary), width)
 
 vehicle_colors = [
-    '#377eb8', '#ff7f00', '#4daf4a', '#f781bf', '#a65628', 
+    '#377eb8', '#ff7f00', '#4daf4a', '#f781bf', '#a65628',
     '#984ea3', '#999999', '#e41a1c', '#dede00'
 ]
 
@@ -193,12 +193,8 @@
         if self.track is None:
             self.position = np.zeros(2)
         else:
-<<<<<<< HEAD
-            self.position = np.array(self.track.start_middle_point)
-        self.trajectory = np.array(self.position).reshape(2,1)
-=======
             self.position = np.array(self.track.get_start_middle_point())
->>>>>>> a14814a1
+        self.trajectory = np.array(self.position).reshape(2, 1)
 
     def update(self):
         if self.u is not None:
@@ -211,7 +207,7 @@
     def __init__(self, **kwargs):
         self.track: RaceTrack = kwargs.get('track', RaceTrack.generate_random_track(y_var=1))
         self.grid = kwargs.get('grid', Grid())
-        
+
 
         self.vehicles = kwargs.get('vehicles', None)
         if self.vehicles is None:
@@ -228,7 +224,7 @@
 
     def get_cv(self):
         return self.vehicles[self.cv_idx]
-    
+
     def next_cv(self):
         self.cv_idx = (self.cv_idx + 1) % len(self.vehicles)
         return self.get_cv()